--- conflicted
+++ resolved
@@ -5,7 +5,6 @@
 The format is based on [Keep a Changelog](https://keepachangelog.com/en/1.0.0/),
 and this project adheres to [Semantic Versioning](https://semver.org/spec/v2.0.0.html).
 
-<<<<<<< HEAD
 ## [Unrealeased]
 
 ## Added
@@ -24,13 +23,12 @@
   - Added variant `TransitionNoTo`
   - Added variant `TransitionNoLabel`
   - Added variant `TransitionMultipleOneLine`
-=======
+
 ## [0.1.2] - 2020-05-16
 
 ### Fixed
 
 - Replaced error variant returned for production `try_from` method in order to be more precise about the occurred error when no productions are parsed from the input string
->>>>>>> 8d958e2c
 
 ## [0.1.1] - 2020-05-12
 
